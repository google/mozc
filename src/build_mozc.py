--- conflicted
+++ resolved
@@ -157,13 +157,9 @@
   if options.target_platform == 'Windows':
     gyp_file_names.extend(glob.glob('%s/win32/*/*.gyp' % SRC_DIR))
   elif options.target_platform == 'Linux':
-<<<<<<< HEAD
-    gyp_file_names.extend(glob.glob('%s/unix/emacs/*.gyp' % SRC_DIR))
-    gyp_file_names.extend(glob.glob('%s/unix/fcitx/*.gyp' % SRC_DIR))
-    gyp_file_names.extend(glob.glob('%s/unix/fcitx5/*.gyp' % SRC_DIR))
-=======
     gyp_file_names.extend(glob.glob('%s/unix/emacs/*.gyp' % OSS_SRC_DIR))
->>>>>>> c2ccb4f6
+    gyp_file_names.extend(glob.glob('%s/unix/fcitx/*.gyp' % OSS_SRC_DIR))
+    gyp_file_names.extend(glob.glob('%s/unix/fcitx5/*.gyp' % OSS_SRC_DIR))
   gyp_file_names.sort()
   return gyp_file_names
 
