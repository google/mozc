# An identifier for this repository.
workspace(name = "mozc")
load("@bazel_tools//tools/build_defs/repo:http.bzl", "http_archive")
load("//:build_defs.bzl", "QT_BASE_PATH")

# This rule reffers $ANDROID_SDK_HOME
android_sdk_repository(name = "androidsdk")

# Android NDK version should be r11c+ for Abseil.
# This rule reffers $ANDROID_NDK_HOME
android_ndk_repository(name = "androidndk")

local_repository(
    name = "com_google_absl",
    path = "third_party/abseil-cpp",
)

# This git_repository rule is an alternative for the above rule.
# git_repository(
#     name = "com_google_absl",
#     remote = "https://github.com/abseil/abseil-cpp.git",
#     # Abseil does not have tags.
#     commit = "7aa411ceafc1272a28579cca739a97a2fb79055a",  # 2018-07-20
# )

local_repository(
    name = "com_google_protobuf",
    path = "third_party/protobuf",
)
load("@com_google_protobuf//:protobuf_deps.bzl", "protobuf_deps")
protobuf_deps()

# This git_repository rule is an alternative for the above rule.
# git_repository(
#     name = "com_google_protobuf",
#     remote = "https://github.com/google/protobuf.git",
#     tag = "v3.6.0.1",  # 2018-06-09
# )

# Gtest
new_local_repository(
    name = "gtest",
    path = "third_party/gtest",
    build_file = "third_party/gtest/BUILD.bazel",
)

# Gtk2
new_local_repository(
    name = "gtk2",
    # This path should be updated per the environment.
    path = "/usr",  # For Debian
    build_file = "BUILD.gtk2",
)

# iBus
new_local_repository(
    name = "ibus",
    # This path should be updated per the environment.
    path = "/usr",  # For Debian
    build_file = "BUILD.ibus",
)

# Fcitx
new_local_repository(
    name = "fcitx",
    # This path should be updated per the environment.
    path = "/usr",  # For Debian
    build_file = "BUILD.fcitx",
)

# Fcitx 5
new_local_repository(
    name = "fcitx5",
    # This path should be updated per the environment.
    path = "/usr",  # For Debian
    build_file = "BUILD.fcitx5",
)

# Japanese Usage Dictionary
new_local_repository(
    name = "ja_usage_dict",
    path = "third_party/japanese_usage_dictionary",
    build_file = "BUILD.ja_usage_dict",
)

# Qt
new_local_repository(
    name = "io_qt",
    # This path should be updated per the environment.
<<<<<<< HEAD
    path = "/usr/include/qt",  # For Debian
    build_file = "BUILD.qt"
=======
    path = QT_BASE_PATH,
    build_file = "BUILD.qt",
>>>>>>> d53be8a4
)

# Python
http_archive(
    name = "rules_python",
    url = "https://github.com/bazelbuild/rules_python/releases/download/0.0.1/rules_python-0.0.1.tar.gz",
    sha256 = "aa96a691d3a8177f3215b14b0edc9641787abaaa30363a080165d06ab65e1161",
)
load("@rules_python//python:repositories.bzl", "py_repositories")
py_repositories()

# Only needed if using the packaging rules.
# load("@rules_python//python:pip.bzl", "pip_repositories")
# pip_repositories()

# Bazel Skylib
http_archive(
    name = "bazel_skylib",
    urls = [
            "https://mirror.bazel.build/github.com/bazelbuild/bazel-skylib/releases/download/1.0.2/bazel-skylib-1.0.2.tar.gz",
            "https://github.com/bazelbuild/bazel-skylib/releases/download/1.0.2/bazel-skylib-1.0.2.tar.gz",
           ],
   sha256 = "97e70364e9249702246c0e9444bccdc4b847bed1eb03c5a3ece4f83dfe6abc44",
)

# Bazel macOS build
# https://github.com/bazelbuild/rules_apple/
http_archive(
    name = "build_bazel_rules_apple",
    sha256 = "a41a75c291c69676b9974458ceee09aea60cee0e1ee282e27cdc90b679dfd30f",
    url = "https://github.com/bazelbuild/rules_apple/releases/download/0.21.2/rules_apple.0.21.2.tar.gz",
)
load(
    "@build_bazel_rules_apple//apple:repositories.bzl",
    "apple_rules_dependencies",
)
apple_rules_dependencies()<|MERGE_RESOLUTION|>--- conflicted
+++ resolved
@@ -87,13 +87,8 @@
 new_local_repository(
     name = "io_qt",
     # This path should be updated per the environment.
-<<<<<<< HEAD
-    path = "/usr/include/qt",  # For Debian
-    build_file = "BUILD.qt"
-=======
     path = QT_BASE_PATH,
     build_file = "BUILD.qt",
->>>>>>> d53be8a4
 )
 
 # Python
